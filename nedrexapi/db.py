from dataclasses import dataclass as _dataclass
from pathlib import Path as _Path
from typing import Literal as _Literal
from typing import Optional as _Optional

from pymongo import MongoClient as _MongoClient  # type: ignore
from pymongo import database as _database

from nedrexapi.config import config as _config


def create_directories() -> None:
    _Path(_config["api.directories.static"]).mkdir(exist_ok=True, parents=True)
    _Path(_config["api.directories.data"]).mkdir(exist_ok=True, parents=True)


@_dataclass
class MongoInstance:
    _CLIENT: _Optional[_MongoClient] = None
    _DB: _Optional[_database.Database] = None

    @classmethod
    def DB(cls) -> _database.Database:
        if cls._DB is None:
            raise Exception()
        return cls._DB

    @classmethod
    def CLIENT(cls) -> _MongoClient:
        if cls._CLIENT is None:
            raise Exception()
        return cls._CLIENT

    @classmethod
<<<<<<< HEAD
    def connect(cls):
        port = _config[f"db.mongo_port"]
=======
    def connect(
        cls,
        version: _Literal["live", "dev"],  # noqa: F821
    ) -> None:
        if version not in ("live", "dev"):
            raise ValueError(f"version given ({version!r}) should be 'live' or 'dev'")

        port = _config[f"db.{version}.mongo_port"]
>>>>>>> 49b56259
        host = "localhost"
        dbname = _config["db.mongo_db"]

        cls._CLIENT = _MongoClient(host=host, port=port)
        cls._DB = cls.CLIENT()[dbname]<|MERGE_RESOLUTION|>--- conflicted
+++ resolved
@@ -32,10 +32,6 @@
         return cls._CLIENT
 
     @classmethod
-<<<<<<< HEAD
-    def connect(cls):
-        port = _config[f"db.mongo_port"]
-=======
     def connect(
         cls,
         version: _Literal["live", "dev"],  # noqa: F821
@@ -44,7 +40,6 @@
             raise ValueError(f"version given ({version!r}) should be 'live' or 'dev'")
 
         port = _config[f"db.{version}.mongo_port"]
->>>>>>> 49b56259
         host = "localhost"
         dbname = _config["db.mongo_db"]
 
